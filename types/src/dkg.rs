// Copyright © Aptos Foundation

<<<<<<< HEAD
use crate::{on_chain_config::OnChainConfig, validator_verifier::ValidatorConsensusInfo};
use anyhow::{ensure, Result};
use aptos_crypto::bls12381;
use crate::{ValidatorConsensusInfoMoveStruct};
=======
use crate::{
    epoch_state::EpochState,
    on_chain_config::{OnChainConfig, ValidatorSet},
};
use anyhow::Result;
>>>>>>> 986689dc
use aptos_crypto_derive::{BCSCryptoHash, CryptoHasher};
use move_core_types::{
    account_address::AccountAddress, ident_str, identifier::IdentStr, move_resource::MoveStructType,
};
use rand::CryptoRng;
use serde::{Deserialize, Serialize};
use std::fmt::Debug;

#[derive(Clone, Serialize, Deserialize, Debug, PartialEq, Eq, CryptoHasher, BCSCryptoHash)]
pub struct DKGTranscriptMetadata {
    pub epoch: u64,
    pub author: AccountAddress,
}

/// Reflection of Move type `0x1::dkg::DKGStartEvent`.
#[derive(Clone, Debug, Serialize, Deserialize)]
pub struct DKGStartEvent {
    pub session_metadata: DKGSessionMetadata,
    pub start_time_us: u64,
}

impl MoveStructType for DKGStartEvent {
    const MODULE_NAME: &'static IdentStr = ident_str!("dkg");
    const STRUCT_NAME: &'static IdentStr = ident_str!("DKGStartEvent");
}

/// DKG transcript and its metadata.
#[derive(Clone, Serialize, Deserialize, Debug, PartialEq, Eq)]
pub struct DKGNode {
    pub metadata: DKGTranscriptMetadata,
    #[serde(with = "serde_bytes")]
    pub transcript_bytes: Vec<u8>,
}

impl DKGNode {
    pub fn new(epoch: u64, author: AccountAddress, transcript_bytes: Vec<u8>) -> Self {
        Self {
            metadata: DKGTranscriptMetadata { epoch, author },
            transcript_bytes,
        }
    }
}

/// Reflection of `0x1::dkg::DKGSessionMetadata` in rust.
#[derive(Clone, Debug, Eq, PartialEq, Serialize, Deserialize)]
pub struct DKGSessionMetadata {
    pub dealer_epoch: u64,
    pub dealer_validator_set: Vec<ValidatorConsensusInfoMoveStruct>,
    pub target_validator_set: Vec<ValidatorConsensusInfoMoveStruct>,
}

/// Reflection of Move type `0x1::dkg::DKGSessionState`.
#[derive(Clone, Debug, Eq, PartialEq, Serialize, Deserialize)]
pub struct DKGSessionState {
    pub metadata: DKGSessionMetadata,
    pub start_time_us: u64,
    pub transcript: Vec<u8>,
}

/// Reflection of Move type `0x1::dkg::DKGState`.
#[derive(Clone, Debug, Default, Eq, PartialEq, Serialize, Deserialize)]
pub struct DKGState {
    pub last_complete: Option<DKGSessionState>,
    pub in_progress: Option<DKGSessionState>,
}

impl OnChainConfig for DKGState {
    const MODULE_IDENTIFIER: &'static str = "dkg";
    const TYPE_IDENTIFIER: &'static str = "DKGState";
}

pub trait DKGTrait {
    type PrivateParams;
    type PublicParams: Clone + Send + Sync;
    type Transcript: Clone + Default + Send + Sync + for<'a> Deserialize<'a>;

<<<<<<< HEAD
    fn new_public_params(dkg_session_metadata: &DKGSessionMetadata) -> Self::PublicParams;
=======
    fn new_public_params(
        epoch_state: &EpochState,
        my_addr: AccountAddress,
        target_validator_set: &ValidatorSet,
    ) -> Self::PublicParams;
>>>>>>> 986689dc

    fn generate_transcript<R: CryptoRng>(
        rng: &mut R,
        params: &Self::PublicParams,
        my_index: usize,
        sk: &Self::PrivateParams,
    ) -> Self::Transcript;

    fn verify_transcript(params: &Self::PublicParams, trx: &Self::Transcript) -> Result<()>;

    fn aggregate_transcripts(
        params: &Self::PublicParams,
        base: &mut Self::Transcript,
        extra: &Self::Transcript,
    );

    fn serialize_transcript(trx: &Self::Transcript) -> Vec<u8>;
<<<<<<< HEAD
    fn deserialize_transcript(bytes: &[u8]) -> Result<Self::Transcript>;
=======
>>>>>>> 986689dc
}

pub trait DKGPrivateParamsProvider<DKG: DKGTrait>: Send + Sync {
    fn dkg_private_params(&self) -> &DKG::PrivateParams;
}

/// TODO: either make a separate RealDKG and make this test-only,
/// or rename it and replace its implementation with the real one.
pub struct DummyDKG {}

impl DKGTrait for DummyDKG {
    type PrivateParams = bls12381::PrivateKey;
    type PublicParams = DKGSessionMetadata;
    type Transcript = DummyDKGTranscript;

    fn new_public_params(dkg_session_metadata: &DKGSessionMetadata) -> Self::PublicParams {
        dkg_session_metadata.clone()
    }

    fn generate_transcript<R: CryptoRng>(
        _rng: &mut R,
        _params: &Self::PublicParams,
        _my_index: usize,
        _sk: &Self::PrivateParams,
    ) -> Self::Transcript {
        DummyDKGTranscript::default()
    }

    fn verify_transcript(_params: &Self::PublicParams, trx: &Self::Transcript) -> Result<()> {
        ensure!(
            !trx.data.is_empty(),
            "DummyDKG::verify_transcript failed with bad trx len"
        );
        Ok(())
    }

    fn aggregate_transcripts(
        _params: &Self::PublicParams,
        base: &mut Self::Transcript,
        extra: &Self::Transcript,
    ) {
        base.data.extend(extra.data.to_vec())
    }

    fn serialize_transcript(trx: &Self::Transcript) -> Vec<u8> {
        trx.data.clone()
    }

    fn deserialize_transcript(bytes: &[u8]) -> Result<Self::Transcript> {
        ensure!(
            !bytes.is_empty(),
            "DummyDKG::deserialize_transcript failed with invalid byte string length"
        );
        Ok(DummyDKGTranscript {
            data: bytes.to_vec(),
        })
    }
}

#[derive(Clone, Serialize, Deserialize)]
pub struct DummyDKGTranscript {
    data: Vec<u8>,
}

impl Default for DummyDKGTranscript {
    fn default() -> Self {
        Self {
            data: b"data".to_vec(),
        }
    }
}

impl DKGPrivateParamsProvider<DummyDKG> for bls12381::PrivateKey {
    fn dkg_private_params(&self) -> &<DummyDKG as DKGTrait>::PrivateParams {
        self
    }
}<|MERGE_RESOLUTION|>--- conflicted
+++ resolved
@@ -1,17 +1,9 @@
 // Copyright © Aptos Foundation
 
-<<<<<<< HEAD
-use crate::{on_chain_config::OnChainConfig, validator_verifier::ValidatorConsensusInfo};
+use crate::{on_chain_config::OnChainConfig};
 use anyhow::{ensure, Result};
 use aptos_crypto::bls12381;
 use crate::{ValidatorConsensusInfoMoveStruct};
-=======
-use crate::{
-    epoch_state::EpochState,
-    on_chain_config::{OnChainConfig, ValidatorSet},
-};
-use anyhow::Result;
->>>>>>> 986689dc
 use aptos_crypto_derive::{BCSCryptoHash, CryptoHasher};
 use move_core_types::{
     account_address::AccountAddress, ident_str, identifier::IdentStr, move_resource::MoveStructType,
@@ -88,15 +80,7 @@
     type PublicParams: Clone + Send + Sync;
     type Transcript: Clone + Default + Send + Sync + for<'a> Deserialize<'a>;
 
-<<<<<<< HEAD
     fn new_public_params(dkg_session_metadata: &DKGSessionMetadata) -> Self::PublicParams;
-=======
-    fn new_public_params(
-        epoch_state: &EpochState,
-        my_addr: AccountAddress,
-        target_validator_set: &ValidatorSet,
-    ) -> Self::PublicParams;
->>>>>>> 986689dc
 
     fn generate_transcript<R: CryptoRng>(
         rng: &mut R,
@@ -114,10 +98,7 @@
     );
 
     fn serialize_transcript(trx: &Self::Transcript) -> Vec<u8>;
-<<<<<<< HEAD
     fn deserialize_transcript(bytes: &[u8]) -> Result<Self::Transcript>;
-=======
->>>>>>> 986689dc
 }
 
 pub trait DKGPrivateParamsProvider<DKG: DKGTrait>: Send + Sync {
