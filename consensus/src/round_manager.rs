--- conflicted
+++ resolved
@@ -5,14 +5,9 @@
 use crate::{
     block_storage::{
         tracing::{observe_block, BlockStage},
-<<<<<<< HEAD
-        BlockReader, BlockRetriever, BlockStore,
-    }, counters::{
-=======
         BlockReader, BlockRetriever, BlockStore, NeedFetchResult,
     },
     counters::{
->>>>>>> 3df964b7
         self, ORDER_CERT_CREATED_WITHOUT_BLOCK_IN_BLOCK_STORE, ORDER_VOTE_ADDED,
         ORDER_VOTE_BROADCASTED, ORDER_VOTE_OTHER_ERRORS, ORDER_VOTE_VERY_OLD, PROPOSAL_VOTE_ADDED,
         PROPOSAL_VOTE_BROADCASTED, PROPOSED_VTXN_BYTES, PROPOSED_VTXN_COUNT,
@@ -48,11 +43,7 @@
 use futures_channel::mpsc::UnboundedReceiver;
 use lru::LruCache;
 use serde::Serialize;
-<<<<<<< HEAD
-use std::{mem::Discriminant, pin::{self, pin, Pin}, sync::Arc, time::Duration};
-=======
 use std::{mem::Discriminant, pin::Pin, sync::Arc, time::Duration};
->>>>>>> 3df964b7
 use tokio::{
     sync::oneshot as TokioOneshot,
     time::{sleep, Instant},
@@ -229,13 +220,10 @@
     // To avoid duplicate broadcasts for the same block, we keep track of blocks for
     // which we recently broadcasted fast shares.
     blocks_with_broadcasted_fast_shares: LruCache<HashValue, ()>,
-<<<<<<< HEAD
-    execution_futures: Arc<DashMap<HashValue, SyncStateComputeResultFut>>,
-=======
     futures: FuturesUnordered<
         Pin<Box<dyn Future<Output = (anyhow::Result<()>, Block, Instant)> + Send>>,
     >,
->>>>>>> 3df964b7
+    execution_futures: Arc<DashMap<HashValue, SyncStateComputeResultFut>>,
 }
 
 impl RoundManager {
@@ -285,11 +273,8 @@
             fast_rand_config,
             pending_order_votes: PendingOrderVotes::new(),
             blocks_with_broadcasted_fast_shares: LruCache::new(5),
-<<<<<<< HEAD
+            futures: FuturesUnordered::new(),
             execution_futures,
-=======
-            futures: FuturesUnordered::new(),
->>>>>>> 3df964b7
         }
     }
 
