--- conflicted
+++ resolved
@@ -21,10 +21,6 @@
 use itertools::zip_eq;
 use tokio::time::Instant;
 
-<<<<<<< HEAD
-fn generate_commit_ledger_info(commit_info: &BlockInfo) -> LedgerInfo {
-    LedgerInfo::new(commit_info.clone(), HashValue::zero())
-=======
 fn generate_commit_ledger_info(
     commit_info: &BlockInfo,
     ordered_proof: &LedgerInfoWithSignatures,
@@ -38,7 +34,6 @@
             ordered_proof.ledger_info().consensus_data_hash()
         },
     )
->>>>>>> 11b100b0
 }
 
 fn verify_signatures(
@@ -72,11 +67,7 @@
 ) -> BufferItem {
     debug!("{} advance to executed from ordered", commit_info);
     let partial_commit_proof = LedgerInfoWithPartialSignatures::new(
-<<<<<<< HEAD
-        generate_commit_ledger_info(&commit_info),
-=======
         generate_commit_ledger_info(&commit_info, &ordered_proof, order_vote_enabled),
->>>>>>> 11b100b0
         verified_signatures,
     );
     BufferItem::Executed(Box::new(ExecutedItem {
@@ -205,15 +196,11 @@
                         callback,
                     }))
                 } else {
-<<<<<<< HEAD
-                    let commit_ledger_info = generate_commit_ledger_info(&commit_info);
-=======
                     let commit_ledger_info = generate_commit_ledger_info(
                         &commit_info,
                         &ordered_proof,
                         order_vote_enabled,
                     );
->>>>>>> 11b100b0
 
                     let verified_signatures =
                         verify_signatures(unverified_signatures, validator, &commit_ledger_info);
