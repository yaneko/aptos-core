// Copyright © Aptos Foundation
// Parts of the project are originally copyright © Meta Platforms, Inc.
// SPDX-License-Identifier: Apache-2.0

use crate::{
    executor::BlockExecutor,
    proptest_types::{
        baseline::BaselineOutput,
        types::{
            EmptyDataView, KeyType, MockOutput, MockTask, MockTransaction, TransactionGen,
            TransactionGenParams,
        },
    },
    txn_commit_hook::NoOpTransactionCommitHook,
    txn_provider::default::DefaultTxnProvider,
};
use aptos_types::{
    block_executor::config::BlockExecutorConfig, contract_event::TransactionEvent,
    executable::ExecutableTestType,
};
use criterion::{BatchSize, Bencher as CBencher};
use num_cpus;
use proptest::{
    arbitrary::Arbitrary,
    collection::vec,
    prelude::*,
    strategy::{Strategy, ValueTree},
    test_runner::TestRunner,
};
use std::{fmt::Debug, hash::Hash, marker::PhantomData, sync::Arc};

pub struct Bencher<K, V, E> {
    transaction_size: usize,
    transaction_gen_param: TransactionGenParams,
    universe_size: usize,
    phantom: PhantomData<(K, V, E)>,
}

pub(crate) struct BencherState<
    K: Hash + Clone + Debug + Eq + PartialOrd + Ord,
    E: Send + Sync + Debug + Clone + TransactionEvent,
> {
    transactions: Vec<MockTransaction<KeyType<K>, E>>,
    baseline_output: BaselineOutput<KeyType<K>>,
}

impl<K, V, E> Bencher<K, V, E>
where
    K: Hash + Clone + Debug + Eq + Send + Sync + PartialOrd + Ord + Arbitrary + 'static,
    V: Clone + Eq + Send + Sync + Arbitrary + 'static,
    E: Send + Sync + Debug + Clone + TransactionEvent + 'static,
    Vec<u8>: From<V>,
{
    pub fn new(transaction_size: usize, universe_size: usize) -> Self {
        Self {
            transaction_size,
            transaction_gen_param: TransactionGenParams::default(),
            universe_size,
            phantom: PhantomData,
        }
    }

    pub fn bench(&self, key_strategy: &impl Strategy<Value = K>, bencher: &mut CBencher) {
        bencher.iter_batched(
            || {
                BencherState::<K, E>::with_universe::<V>(
                    vec(key_strategy, self.universe_size),
                    self.transaction_size,
                    self.transaction_gen_param,
                )
            },
            |state| state.run(),
            // The input here is the entire list of signed transactions, so it's pretty large.
            BatchSize::LargeInput,
        )
    }
}

impl<K, E> BencherState<K, E>
where
    K: Hash + Clone + Debug + Eq + Send + Sync + PartialOrd + Ord + 'static,
    E: Send + Sync + Debug + Clone + TransactionEvent + 'static,
{
    /// Creates a new benchmark state with the given account universe strategy and number of
    /// transactions.
    pub(crate) fn with_universe<
        V: Into<Vec<u8>> + Clone + Eq + Send + Sync + Arbitrary + 'static,
    >(
        universe_strategy: impl Strategy<Value = Vec<K>>,
        num_transactions: usize,
        transaction_params: TransactionGenParams,
    ) -> Self {
        let mut runner = TestRunner::default();
        let key_universe = universe_strategy
            .new_tree(&mut runner)
            .expect("creating a new value should succeed")
            .current();

        let transaction_gens = vec(
            any_with::<TransactionGen<V>>(transaction_params),
            num_transactions,
        )
        .new_tree(&mut runner)
        .expect("creating a new value should succeed")
        .current();

        let transactions: Vec<_> = transaction_gens
            .into_iter()
            .map(|txn_gen| txn_gen.materialize(&key_universe, (false, false)))
            .collect();

        let baseline_output = BaselineOutput::generate(&transactions, None);

        Self {
            transactions,
            baseline_output,
        }
    }

    pub(crate) fn run(self) {
        let data_view = EmptyDataView::<KeyType<K>> {
            phantom: PhantomData,
        };

        let executor_thread_pool = Arc::new(
            rayon::ThreadPoolBuilder::new()
                .num_threads(num_cpus::get())
                .build()
                .unwrap(),
        );

<<<<<<< HEAD
        /*let config = BlockExecutorConfig::new_no_block_limit(num_cpus::get());
=======
        let config = BlockExecutorConfig::new_no_block_limit(num_cpus::get());
        let txn_provider = Arc::new(DefaultTxnProvider::new(self.transactions.clone()));
>>>>>>> 0edd2426
        let output = BlockExecutor::<
            MockTransaction<KeyType<K>, E>,
            MockTask<KeyType<K>, E>,
            EmptyDataView<KeyType<K>>,
            NoOpTransactionCommitHook<MockOutput<KeyType<K>, E>, usize>,
            ExecutableTestType,
            _,
        >::new(config, executor_thread_pool, None)
        .execute_transactions_parallel((), txn_provider, &data_view);

        self.baseline_output.assert_parallel_output(&output);*/
    }
}<|MERGE_RESOLUTION|>--- conflicted
+++ resolved
@@ -129,12 +129,8 @@
                 .unwrap(),
         );
 
-<<<<<<< HEAD
-        /*let config = BlockExecutorConfig::new_no_block_limit(num_cpus::get());
-=======
         let config = BlockExecutorConfig::new_no_block_limit(num_cpus::get());
         let txn_provider = Arc::new(DefaultTxnProvider::new(self.transactions.clone()));
->>>>>>> 0edd2426
         let output = BlockExecutor::<
             MockTransaction<KeyType<K>, E>,
             MockTask<KeyType<K>, E>,
@@ -145,6 +141,6 @@
         >::new(config, executor_thread_pool, None)
         .execute_transactions_parallel((), txn_provider, &data_view);
 
-        self.baseline_output.assert_parallel_output(&output);*/
+        self.baseline_output.assert_parallel_output(&output);
     }
 }