--- conflicted
+++ resolved
@@ -192,11 +192,7 @@
         // The output is ignored here since we're just testing transaction performance, not trying
         // to assert correctness.
         let txns = self.gen_transaction();
-<<<<<<< HEAD
-        //self.execute_benchmark_sequential(&txns, None);
-=======
         self.execute_benchmark_sequential(txns, None);
->>>>>>> 0edd2426
     }
 
     /// Executes this state in a single block.
@@ -211,7 +207,7 @@
         self.sharded_block_executor.is_some()
     }
 
-    /*fn execute_benchmark_sequential(
+    fn execute_benchmark_sequential(
         &self,
         transactions: Vec<SignatureVerifiedTransaction>,
         maybe_block_gas_limit: Option<u64>,
@@ -235,7 +231,7 @@
         let exec_time = timer.elapsed().as_millis();
 
         (output, block_size * 1000 / exec_time as usize)
-    }*/
+    }
 
     fn execute_benchmark_sharded(
         &self,
