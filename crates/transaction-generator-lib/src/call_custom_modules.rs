--- conflicted
+++ resolved
@@ -12,14 +12,9 @@
     types::{transaction::SignedTransaction, LocalAccount},
 };
 use async_trait::async_trait;
-<<<<<<< HEAD
-use rand::{rngs::StdRng, SeedableRng};
-use std::sync::{Arc, atomic::AtomicU64};
+use rand::{rngs::StdRng, seq::SliceRandom, SeedableRng};
+use std::{borrow::Borrow, sync::{Arc, atomic::AtomicU64}};
 use move_core_types::identifier::Identifier;
-=======
-use rand::{rngs::StdRng, seq::SliceRandom, SeedableRng};
-use std::{borrow::Borrow, sync::Arc};
->>>>>>> 590e1f5e
 
 // Fn + Send + Sync, as it will be called from multiple threads simultaneously
 // if you need any coordination, use Arc<RwLock<X>> fields
@@ -267,15 +262,6 @@
                 .unwrap();
         }
 
-<<<<<<< HEAD
-        info!("Publishing {} packages", requests_publish.len());
-        if publish_packages {
-            txn_executor
-                .execute_transactions(&requests_publish)
-                .await
-                .unwrap();
-        }
-=======
         info!(
             "Publishing {} copies of package {}",
             requests_publish.len(),
@@ -287,7 +273,6 @@
             .inspect_err(|err| error!("Failed to publish test package {}: {:#}", package_name, err))
             .unwrap();
 
->>>>>>> 590e1f5e
         info!("Done publishing {} packages", packages.len());
 
         packages
